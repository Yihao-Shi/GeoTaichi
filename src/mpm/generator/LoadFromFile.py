--- conflicted
+++ resolved
@@ -146,13 +146,10 @@
         orientation = DictIO.GetAlternative(template, "Orientation", vec3f([0, 0, 1]))
         init_v = DictIO.GetAlternative(template, "InitialVelocity", vec3f([0, 0, 0]))
         fix_v_str = DictIO.GetAlternative(template, "FixVelocity", ["Free", "Free", "Free"])
-<<<<<<< HEAD
         fix_v = vec3u8([DictIO.GetEssential(self.FIX, is_fix) for is_fix in fix_v_str])
 
-=======
         #fix_v = DictIO.GetEssential(self.FIX, fix_v_str) #fix
         fix_v = vec3u8([DictIO.GetEssential(self.FIX, is_fix) for is_fix in fix_v_str])
->>>>>>> e98dc833
         init_particle_num = int(scene.particleNum[0])
         particle_cloud = np.loadtxt(particle_file, unpack=True, comments='#').transpose()
         coords = np.ascontiguousarray(particle_cloud[:, [0, 1, 2]])
